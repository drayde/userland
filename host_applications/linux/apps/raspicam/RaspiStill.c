/*
Copyright (c) 2013, Broadcom Europe Ltd
Copyright (c) 2013, James Hughes
All rights reserved.

Redistribution and use in source and binary forms, with or without
modification, are permitted provided that the following conditions are met:
    * Redistributions of source code must retain the above copyright
      notice, this list of conditions and the following disclaimer.
    * Redistributions in binary form must reproduce the above copyright
      notice, this list of conditions and the following disclaimer in the
      documentation and/or other materials provided with the distribution.
    * Neither the name of the copyright holder nor the
      names of its contributors may be used to endorse or promote products
      derived from this software without specific prior written permission.

THIS SOFTWARE IS PROVIDED BY THE COPYRIGHT HOLDERS AND CONTRIBUTORS "AS IS" AND
ANY EXPRESS OR IMPLIED WARRANTIES, INCLUDING, BUT NOT LIMITED TO, THE IMPLIED
WARRANTIES OF MERCHANTABILITY AND FITNESS FOR A PARTICULAR PURPOSE ARE
DISCLAIMED. IN NO EVENT SHALL THE COPYRIGHT HOLDER OR CONTRIBUTORS BE LIABLE FOR ANY
DIRECT, INDIRECT, INCIDENTAL, SPECIAL, EXEMPLARY, OR CONSEQUENTIAL DAMAGES
(INCLUDING, BUT NOT LIMITED TO, PROCUREMENT OF SUBSTITUTE GOODS OR SERVICES;
LOSS OF USE, DATA, OR PROFITS; OR BUSINESS INTERRUPTION) HOWEVER CAUSED AND
ON ANY THEORY OF LIABILITY, WHETHER IN CONTRACT, STRICT LIABILITY, OR TORT
(INCLUDING NEGLIGENCE OR OTHERWISE) ARISING IN ANY WAY OUT OF THE USE OF THIS
SOFTWARE, EVEN IF ADVISED OF THE POSSIBILITY OF SUCH DAMAGE.
*/

/**
 * \file RaspiStill.c
 * Command line program to capture a still frame and encode it to file.
 * Also optionally display a preview/viewfinder of current camera input.
 *
 * \date 31 Jan 2013
 * \Author: James Hughes
 *
 * Description
 *
 * 3 components are created; camera, preview and JPG encoder.
 * Camera component has three ports, preview, video and stills.
 * This program connects preview and stills to the preview and jpg
 * encoder. Using mmal we don't need to worry about buffers between these
 * components, but we do need to handle buffers from the encoder, which
 * are simply written straight to the file in the requisite buffer callback.
 *
 * We use the RaspiCamControl code to handle the specific camera settings.
 */

// We use some GNU extensions (asprintf, basename)
#ifndef _GNU_SOURCE
<<<<<<< HEAD
#define _GNU_SOURCE
=======
   #define _GNU_SOURCE
>>>>>>> d582d80a
#endif

#include <stdio.h>
#include <stdlib.h>
#include <ctype.h>
#include <string.h>
#include <memory.h>
#include <unistd.h>
#include <errno.h>
#include <sysexits.h>

#define VERSION_STRING "v1.3.11"

#include "bcm_host.h"
#include "interface/vcos/vcos.h"

#include "interface/mmal/mmal.h"
#include "interface/mmal/mmal_logging.h"
#include "interface/mmal/mmal_buffer.h"
#include "interface/mmal/util/mmal_util.h"
#include "interface/mmal/util/mmal_util_params.h"
#include "interface/mmal/util/mmal_default_components.h"
#include "interface/mmal/util/mmal_connection.h"
#include "interface/mmal/mmal_parameters_camera.h"


#include "RaspiCamControl.h"
#include "RaspiPreview.h"
#include "RaspiCLI.h"
#include "RaspiTex.h"

#include "libgps_loader.h"

#include <semaphore.h>
#include <math.h>
#include <pthread.h>
#include <time.h>

// Standard port setting for the camera component
#define MMAL_CAMERA_PREVIEW_PORT 0
#define MMAL_CAMERA_VIDEO_PORT 1
#define MMAL_CAMERA_CAPTURE_PORT 2


// Stills format information
// 0 implies variable
#define STILLS_FRAME_RATE_NUM 0
#define STILLS_FRAME_RATE_DEN 1

/// Video render needs at least 2 buffers.
#define VIDEO_OUTPUT_BUFFERS_NUM 3

#define MAX_USER_EXIF_TAGS      32
#define MAX_EXIF_PAYLOAD_LENGTH 128

/// Frame advance method
#define FRAME_NEXT_SINGLE        0
#define FRAME_NEXT_TIMELAPSE     1
#define FRAME_NEXT_KEYPRESS      2
#define FRAME_NEXT_FOREVER       3
#define FRAME_NEXT_GPIO          4
#define FRAME_NEXT_SIGNAL        5
#define FRAME_NEXT_IMMEDIATELY   6

/// Amount of time before first image taken to allow settling of
/// exposure etc. in milliseconds.
#define CAMERA_SETTLE_TIME       1000

int mmal_status_to_int(MMAL_STATUS_T status);
static void signal_handler(int signal_number);


/** Structure containing all state information for the current run
 */
typedef struct
{
   int timeout;                        /// Time taken before frame is grabbed and app then shuts down. Units are milliseconds
   int width;                          /// Requested width of image
   int height;                         /// requested height of image
   char camera_name[MMAL_PARAMETER_CAMERA_INFO_MAX_STR_LEN]; // Name of the camera sensor
   int quality;                        /// JPEG quality setting (1-100)
   int wantRAW;                        /// Flag for whether the JPEG metadata also contains the RAW bayer image
   char *filename;                     /// filename of output file
   char *linkname;                     /// filename of output file
   int frameStart;                     /// First number of frame output counter
   MMAL_PARAM_THUMBNAIL_CONFIG_T thumbnailConfig;
   int verbose;                        /// !0 if want detailed run information
   int demoMode;                       /// Run app in demo mode
   int demoInterval;                   /// Interval between camera settings changes
   MMAL_FOURCC_T encoding;             /// Encoding to use for the output file.
   const char *exifTags[MAX_USER_EXIF_TAGS]; /// Array of pointers to tags supplied from the command line
   int numExifTags;                    /// Number of supplied tags
   int enableExifTags;                 /// Enable/Disable EXIF tags in output
   int timelapse;                      /// Delay between each picture in timelapse mode. If 0, disable timelapse
   int fullResPreview;                 /// If set, the camera preview port runs at capture resolution. Reduces fps.
   int frameNextMethod;                /// Which method to use to advance to next frame
   int useGL;                          /// Render preview using OpenGL
   int glCapture;                      /// Save the GL frame-buffer instead of camera output
   int cameraNum;                      /// Camera number
   int burstCaptureMode;               /// Enable burst mode
   int sensor_mode;                     /// Sensor mode. 0=auto. Check docs/forum for modes selected by other values.
   int datetime;                       /// Use DateTime instead of frame#
   int timestamp;                      /// Use timestamp instead of frame#
   int restart_interval;               /// JPEG restart interval. 0 for none.
   int gpsdExif;                       /// Add real-time gpsd output as EXIF tags

   RASPIPREVIEW_PARAMETERS preview_parameters;    /// Preview setup parameters
   RASPICAM_CAMERA_PARAMETERS camera_parameters; /// Camera setup parameters

   MMAL_COMPONENT_T *camera_component;    /// Pointer to the camera component
   MMAL_COMPONENT_T *encoder_component;   /// Pointer to the encoder component
   MMAL_COMPONENT_T *null_sink_component; /// Pointer to the null sink component
   MMAL_CONNECTION_T *preview_connection; /// Pointer to the connection from camera to preview
   MMAL_CONNECTION_T *encoder_connection; /// Pointer to the connection from camera to encoder

   MMAL_POOL_T *encoder_pool; /// Pointer to the pool of buffers used by encoder output port

   RASPITEX_STATE raspitex_state; /// GL renderer state and parameters

} RASPISTILL_STATE;

/** Struct used to pass information in encoder port userdata to callback
 */
typedef struct
{
   FILE *file_handle;                   /// File handle to write buffer data to.
   VCOS_SEMAPHORE_T complete_semaphore; /// semaphore which is posted when we reach end of frame (indicates end of capture or fault)
   RASPISTILL_STATE *pstate;            /// pointer to our state in case required in callback
} PORT_USERDATA;

typedef struct
{
   pthread_mutex_t gps_cache_mutex;
   gpsd_info gpsd;
   struct gps_data_t gpsdata_cache;
   time_t last_valid_time;
   pthread_t gps_reader_thread;
   RASPISTILL_STATE *pstate;            /// pointer to our state
   int terminated;
   int gps_reader_thread_ok;
} GPS_READER_DATA;
static GPS_READER_DATA gps_reader_data;

#define GPS_CACHE_EXPIRY      5 // in seconds

static void display_valid_parameters(char *app_name);
static void store_exif_tag(RASPISTILL_STATE *state, const char *exif_tag);

/// Comamnd ID's and Structure defining our command line options
#define CommandHelp         0
#define CommandWidth        1
#define CommandHeight       2
#define CommandQuality      3
#define CommandRaw          4
#define CommandOutput       5
#define CommandVerbose      6
#define CommandTimeout      7
#define CommandThumbnail    8
#define CommandDemoMode     9
#define CommandEncoding     10
#define CommandExifTag      11
#define CommandTimelapse    12
#define CommandFullResPreview 13
#define CommandLink         14
#define CommandKeypress     15
#define CommandSignal       16
#define CommandGL           17
#define CommandGLCapture    18
#define CommandCamSelect    20
#define CommandBurstMode    21
#define CommandSensorMode   22
#define CommandDateTime     23
#define CommandTimeStamp    24
#define CommandFrameStart   25
#define CommandRestartInterval 26
#define CommandGpsdExif     27

static COMMAND_LIST cmdline_commands[] =
{
   { CommandHelp,    "-help",       "?",  "This help information", 0 },
   { CommandWidth,   "-width",      "w",  "Set image width <size>", 1 },
   { CommandHeight,  "-height",     "h",  "Set image height <size>", 1 },
   { CommandQuality, "-quality",    "q",  "Set jpeg quality <0 to 100>", 1 },
   { CommandRaw,     "-raw",        "r",  "Add raw bayer data to jpeg metadata", 0 },
   { CommandOutput,  "-output",     "o",  "Output filename <filename> (to write to stdout, use '-o -'). If not specified, no file is saved", 1 },
   { CommandLink,    "-latest",     "l",  "Link latest complete image to filename <filename>", 1},
   { CommandVerbose, "-verbose",    "v",  "Output verbose information during run", 0 },
   { CommandTimeout, "-timeout",    "t",  "Time (in ms) before takes picture and shuts down (if not specified, set to 5s)", 1 },
   { CommandThumbnail,"-thumb",     "th", "Set thumbnail parameters (x:y:quality) or none", 1},
   { CommandDemoMode,"-demo",       "d",  "Run a demo mode (cycle through range of camera options, no capture)", 0},
   { CommandEncoding,"-encoding",   "e",  "Encoding to use for output file (jpg, bmp, gif, png)", 1},
   { CommandExifTag, "-exif",       "x",  "EXIF tag to apply to captures (format as 'key=value') or none", 1},
   { CommandTimelapse,"-timelapse", "tl", "Timelapse mode. Takes a picture every <t>ms. %d == frame number (Try: -o img_%04d.jpg)", 1},
   { CommandFullResPreview,"-fullpreview","fp", "Run the preview using the still capture resolution (may reduce preview fps)", 0},
   { CommandKeypress,"-keypress",   "k",  "Wait between captures for a ENTER, X then ENTER to exit", 0},
   { CommandSignal,  "-signal",     "s",  "Wait between captures for a SIGUSR1 or SIGUSR2 from another process", 0},
   { CommandGL,      "-gl",         "g",  "Draw preview to texture instead of using video render component", 0},
   { CommandGLCapture, "-glcapture","gc", "Capture the GL frame-buffer instead of the camera image", 0},
   { CommandCamSelect, "-camselect","cs", "Select camera <number>. Default 0", 1 },
   { CommandBurstMode, "-burst",    "bm", "Enable 'burst capture mode'", 0},
   { CommandSensorMode,"-mode",     "md", "Force sensor mode. 0=auto. See docs for other modes available", 1},
   { CommandDateTime,  "-datetime",  "dt", "Replace output pattern (%d) with DateTime (MonthDayHourMinSec)", 0},
   { CommandTimeStamp, "-timestamp", "ts", "Replace output pattern (%d) with unix timestamp (seconds since 1970)", 0},
   { CommandFrameStart,"-framestart","fs",  "Starting frame number in output pattern(%d)", 1},
   { CommandRestartInterval, "-restart","rs","JPEG Restart interval (default of 0 for none)", 1},
   { CommandGpsdExif,  "-gpsdexif", "gps", "Apply real-time GPS information from gpsd as EXIF tags (requires "LIBGPS_SO_VERSION")", 0},
};

static int cmdline_commands_size = sizeof(cmdline_commands) / sizeof(cmdline_commands[0]);

static struct
{
   char *format;
   MMAL_FOURCC_T encoding;
} encoding_xref[] =
{
   {"jpg", MMAL_ENCODING_JPEG},
   {"bmp", MMAL_ENCODING_BMP},
   {"gif", MMAL_ENCODING_GIF},
   {"png", MMAL_ENCODING_PNG},
   {"ppm", MMAL_ENCODING_PPM},
   {"tga", MMAL_ENCODING_TGA}
};

static int encoding_xref_size = sizeof(encoding_xref) / sizeof(encoding_xref[0]);


static struct
{
   char *description;
   int nextFrameMethod;
} next_frame_description[] =
{
      {"Single capture",         FRAME_NEXT_SINGLE},
      {"Capture on timelapse",   FRAME_NEXT_TIMELAPSE},
      {"Capture on keypress",    FRAME_NEXT_KEYPRESS},
      {"Run forever",            FRAME_NEXT_FOREVER},
      {"Capture on GPIO",        FRAME_NEXT_GPIO},
      {"Capture on signal",      FRAME_NEXT_SIGNAL},
};

static int next_frame_description_size = sizeof(next_frame_description) / sizeof(next_frame_description[0]);

static void set_sensor_defaults(RASPISTILL_STATE *state)
{
   MMAL_COMPONENT_T *camera_info;
   MMAL_STATUS_T status;

   // Default to the OV5647 setup
   strncpy(state->camera_name, "OV5647", MMAL_PARAMETER_CAMERA_INFO_MAX_STR_LEN);

   // Try to get the camera name and maximum supported resolution
   status = mmal_component_create(MMAL_COMPONENT_DEFAULT_CAMERA_INFO, &camera_info);
   if (status == MMAL_SUCCESS)
   {
      MMAL_PARAMETER_CAMERA_INFO_T param;
      param.hdr.id = MMAL_PARAMETER_CAMERA_INFO;
      param.hdr.size = sizeof(param)-4;  // Deliberately undersize to check firmware veresion
      status = mmal_port_parameter_get(camera_info->control, &param.hdr);

      if (status != MMAL_SUCCESS)
      {
         // Running on newer firmware
         param.hdr.size = sizeof(param);
         status = mmal_port_parameter_get(camera_info->control, &param.hdr);
         if (status == MMAL_SUCCESS && param.num_cameras > state->cameraNum)
         {
            // Take the parameters from the first camera listed.
            if (state->width == 0)
               state->width = param.cameras[state->cameraNum].max_width;
            if (state->height == 0)
               state->height = param.cameras[state->cameraNum].max_height;
            strncpy(state->camera_name,  param.cameras[state->cameraNum].camera_name, MMAL_PARAMETER_CAMERA_INFO_MAX_STR_LEN);
            state->camera_name[MMAL_PARAMETER_CAMERA_INFO_MAX_STR_LEN-1] = 0;
         }
         else
            vcos_log_error("Cannot read camera info, keeping the defaults for OV5647");
      }
      else
      {
         // Older firmware
         // Nothing to do here, keep the defaults for OV5647
      }

      mmal_component_destroy(camera_info);
   }
   else
   {
      vcos_log_error("Failed to create camera_info component");
   }
   //Command line hasn't specified a resolution, and we failed to
   //get a default resolution from camera_info. Assume OV5647 full res
   if (state->width == 0)
      state->width = 2592;
   if (state->height == 0)
      state->height = 1944;
}

/**
 * Assign a default set of parameters to the state passed in
 *
 * @param state Pointer to state structure to assign defaults to
 */
static void default_status(RASPISTILL_STATE *state)
{
   if (!state)
   {
      vcos_assert(0);
      return;
   }

   state->timeout = -1; // replaced with 5000ms later if unset
   state->quality = 85;
   state->wantRAW = 0;
   state->filename = NULL;
   state->linkname = NULL;
   state->frameStart = 0;
   state->verbose = 0;
   state->thumbnailConfig.enable = 1;
   state->thumbnailConfig.width = 64;
   state->thumbnailConfig.height = 48;
   state->thumbnailConfig.quality = 35;
   state->demoMode = 0;
   state->demoInterval = 250; // ms
   state->camera_component = NULL;
   state->encoder_component = NULL;
   state->preview_connection = NULL;
   state->encoder_connection = NULL;
   state->encoder_pool = NULL;
   state->encoding = MMAL_ENCODING_JPEG;
   state->numExifTags = 0;
   state->enableExifTags = 1;
   state->timelapse = 0;
   state->fullResPreview = 0;
   state->frameNextMethod = FRAME_NEXT_SINGLE;
   state->useGL = 0;
   state->glCapture = 0;
   state->cameraNum = 0;
   state->burstCaptureMode=0;
   state->sensor_mode = 0;
   state->datetime = 0;
   state->timestamp = 0;
   state->restart_interval = 0;
   state->gpsdExif = 0;

   // Setup preview window defaults
   raspipreview_set_defaults(&state->preview_parameters);

   // Set up the camera_parameters to default
   raspicamcontrol_set_defaults(&state->camera_parameters);

   // Set initial GL preview state
   raspitex_set_defaults(&state->raspitex_state);
}

/**
 * Dump image state parameters to stderr. Used for debugging
 *
 * @param state Pointer to state structure to assign defaults to
 */
static void dump_status(RASPISTILL_STATE *state)
{
   int i;

   if (!state)
   {
      vcos_assert(0);
      return;
   }

   fprintf(stderr, "Width %d, Height %d, quality %d, filename %s\n", state->width,
         state->height, state->quality, state->filename);
   fprintf(stderr, "Time delay %d, Raw %s\n", state->timeout,
         state->wantRAW ? "yes" : "no");
   fprintf(stderr, "Thumbnail enabled %s, width %d, height %d, quality %d\n",
         state->thumbnailConfig.enable ? "Yes":"No", state->thumbnailConfig.width,
         state->thumbnailConfig.height, state->thumbnailConfig.quality);
   fprintf(stderr, "Link to latest frame enabled ");
   if (state->linkname)
   {
      fprintf(stderr, " yes, -> %s\n", state->linkname);
   }
   else
   {
      fprintf(stderr, " no\n");
   }
   fprintf(stderr, "Full resolution preview %s\n", state->fullResPreview ? "Yes": "No");

   fprintf(stderr, "Capture method : ");
   for (i=0;i<next_frame_description_size;i++)
   {
      if (state->frameNextMethod == next_frame_description[i].nextFrameMethod)
         fprintf(stderr, "%s", next_frame_description[i].description);
   }
   fprintf(stderr, "\n\n");

   if (state->enableExifTags)
   {
	   if (state->numExifTags)
	   {
		  fprintf(stderr, "User supplied EXIF tags :\n");

		  for (i=0;i<state->numExifTags;i++)
		  {
			 fprintf(stderr, "%s", state->exifTags[i]);
			 if (i != state->numExifTags-1)
				fprintf(stderr, ",");
		  }
		  fprintf(stderr, "\n\n");
	   }
   }
   else
      fprintf(stderr, "EXIF tags disabled\n");

   raspipreview_dump_parameters(&state->preview_parameters);
   raspicamcontrol_dump_parameters(&state->camera_parameters);
}

/**
 * Parse the incoming command line and put resulting parameters in to the state
 *
 * @param argc Number of arguments in command line
 * @param argv Array of pointers to strings from command line
 * @param state Pointer to state structure to assign any discovered parameters to
 * @return non-0 if failed for some reason, 0 otherwise
 */
static int parse_cmdline(int argc, const char **argv, RASPISTILL_STATE *state)
{
   // Parse the command line arguments.
   // We are looking for --<something> or -<abbreviation of something>

   int valid = 1;
   int i;

   for (i = 1; i < argc && valid; i++)
   {
      int command_id, num_parameters;

      if (!argv[i])
         continue;

      if (argv[i][0] != '-')
      {
         valid = 0;
         continue;
      }

      // Assume parameter is valid until proven otherwise
      valid = 1;

      command_id = raspicli_get_command_id(cmdline_commands, cmdline_commands_size, &argv[i][1], &num_parameters);

      // If we found a command but are missing a parameter, continue (and we will drop out of the loop)
      if (command_id != -1 && num_parameters > 0 && (i + 1 >= argc) )
         continue;

      //  We are now dealing with a command line option
      switch (command_id)
      {
      case CommandHelp:
         display_valid_parameters(basename(argv[0]));
         // exit straight away if help requested
         return -1;

      case CommandWidth: // Width > 0
         if (sscanf(argv[i + 1], "%u", &state->width) != 1)
            valid = 0;
         else
            i++;
         break;

      case CommandHeight: // Height > 0
         if (sscanf(argv[i + 1], "%u", &state->height) != 1)
            valid = 0;
         else
            i++;
         break;

      case CommandQuality: // Quality = 1-100
         if (sscanf(argv[i + 1], "%u", &state->quality) == 1)
         {
            if (state->quality > 100)
            {
               fprintf(stderr, "Setting max quality = 100\n");
               state->quality = 100;
            }
            i++;
         }
         else
            valid = 0;

         break;

      case CommandRaw: // Add raw bayer data in metadata
         state->wantRAW = 1;
         break;

      case CommandOutput:  // output filename
      {
         int len = strlen(argv[i + 1]);
         if (len)
         {
            //We use sprintf to append the frame number for timelapse mode
            //Ensure that any %<char> is either %% or %d.
            const char *percent = argv[i+1];
            while(valid && *percent && (percent=strchr(percent, '%')) != NULL)
            {
               int digits=0;
               percent++;
               while(isdigit(*percent))
               {
                 percent++;
                 digits++;
               }
               if(!((*percent == '%' && !digits) || *percent == 'd'))
               {
                  valid = 0;
                  fprintf(stderr, "Filename contains %% characters, but not %%d or %%%% - sorry, will fail\n");
               }
               percent++;
            }
            state->filename = malloc(len + 10); // leave enough space for any timelapse generated changes to filename
            vcos_assert(state->filename);
            if (state->filename)
               strncpy(state->filename, argv[i + 1], len+1);
            i++;
         }
         else
            valid = 0;
         break;
      }

      case CommandLink :
      {
         int len = strlen(argv[i+1]);
         if (len)
         {
            state->linkname = malloc(len + 10);
            vcos_assert(state->linkname);
            if (state->linkname)
               strncpy(state->linkname, argv[i + 1], len+1);
            i++;
         }
         else
            valid = 0;
         break;

      }

      case CommandFrameStart:  // use a staring value != 0
      {
         if (sscanf(argv[i + 1], "%d", &state->frameStart) == 1)
         {
           i++;
         }
         else
            valid = 0;
         break;
      }

      case CommandVerbose: // display lots of data during run
         state->verbose = 1;
         break;
      case CommandDateTime: // use datetime
         state->datetime = 1;
         break;
      case CommandTimeStamp: // use timestamp
         state->timestamp = 1;
         break;

      case CommandTimeout: // Time to run viewfinder for before taking picture, in seconds
      {
         if (sscanf(argv[i + 1], "%d", &state->timeout) == 1)
         {
            // Ensure that if previously selected CommandKeypress we don't overwrite it
            if (state->timeout == 0 && state->frameNextMethod == FRAME_NEXT_SINGLE)
               state->frameNextMethod = FRAME_NEXT_FOREVER;

            i++;
         }
         else
            valid = 0;
         break;
      }
      case CommandThumbnail : // thumbnail parameters - needs string "x:y:quality"
         if ( strcmp( argv[ i + 1 ], "none" ) == 0 )
         {
            state->thumbnailConfig.enable = 0;
         }
         else
         {
            sscanf(argv[i + 1], "%d:%d:%d",
                   &state->thumbnailConfig.width,
                   &state->thumbnailConfig.height,
                   &state->thumbnailConfig.quality);
         }
         i++;
         break;

      case CommandDemoMode: // Run in demo mode - no capture
      {
         // Demo mode might have a timing parameter
         // so check if a) we have another parameter, b) its not the start of the next option
         if (i + 1 < argc  && argv[i+1][0] != '-')
         {
            if (sscanf(argv[i + 1], "%u", &state->demoInterval) == 1)
            {
               // TODO : What limits do we need for timeout?
               state->demoMode = 1;
               i++;
            }
            else
               valid = 0;
         }
         else
         {
            state->demoMode = 1;
         }

         break;
      }

      case CommandEncoding :
      {
         int len = strlen(argv[i + 1]);
         valid = 0;

         if (len)
         {
            int j;
            for (j=0;j<encoding_xref_size;j++)
            {
               if (strcmp(encoding_xref[j].format, argv[i+1]) == 0)
               {
                  state->encoding = encoding_xref[j].encoding;
                  valid = 1;
                  i++;
                  break;
               }
            }
         }
         break;
      }

      case CommandExifTag:
         if ( strcmp( argv[ i + 1 ], "none" ) == 0 )
         {
            state->enableExifTags = 0;
         }
         else
         {
            store_exif_tag(state, argv[i+1]);
         }
         i++;
         break;

      case CommandTimelapse:
         if (sscanf(argv[i + 1], "%u", &state->timelapse) != 1)
            valid = 0;
         else
         {
            if (state->timelapse)
               state->frameNextMethod = FRAME_NEXT_TIMELAPSE;
            else
               state->frameNextMethod = FRAME_NEXT_IMMEDIATELY;

            i++;
         }
         break;

      case CommandFullResPreview:
         state->fullResPreview = 1;
         break;

      case CommandKeypress: // Set keypress between capture mode
         state->frameNextMethod = FRAME_NEXT_KEYPRESS;

         if (state->timeout == -1)
            state->timeout = 0;

         break;

      case CommandSignal:   // Set SIGUSR1 & SIGUSR2 between capture mode
         state->frameNextMethod = FRAME_NEXT_SIGNAL;
         // Reenable the signal
         signal(SIGUSR1, signal_handler);
         signal(SIGUSR2, signal_handler);

         if (state->timeout == -1)
            state->timeout = 0;

         break;

      case CommandGL:
         state->useGL = 1;
         break;

      case CommandGLCapture:
         state->glCapture = 1;
         break;

      case CommandCamSelect:  //Select camera input port
      {
         if (sscanf(argv[i + 1], "%u", &state->cameraNum) == 1)
         {
            i++;
         }
         else
            valid = 0;
         break;
      }

      case CommandBurstMode:
         state->burstCaptureMode=1;
         break;

      case CommandSensorMode:
      {
         if (sscanf(argv[i + 1], "%u", &state->sensor_mode) == 1)
         {
            i++;
         }
         else
            valid = 0;
         break;
      }

      case CommandRestartInterval:
      {
         if (sscanf(argv[i + 1], "%u", &state->restart_interval) == 1)
         {
           i++;
         }
         else
            valid = 0;
         break;
      }

      case CommandGpsdExif:
         state->gpsdExif = 1;
         break;


      default:
      {
         // Try parsing for any image specific parameters
         // result indicates how many parameters were used up, 0,1,2
         // but we adjust by -1 as we have used one already
         const char *second_arg = (i + 1 < argc) ? argv[i + 1] : NULL;
         int parms_used = raspicamcontrol_parse_cmdline(&state->camera_parameters, &argv[i][1], second_arg);

         // Still unused, try preview options
         if (!parms_used)
            parms_used = raspipreview_parse_cmdline(&state->preview_parameters, &argv[i][1], second_arg);

         // Still unused, try GL preview options
         if (!parms_used)
            parms_used = raspitex_parse_cmdline(&state->raspitex_state, &argv[i][1], second_arg);

         // If no parms were used, this must be a bad parameters
         if (!parms_used)
            valid = 0;
         else
            i += parms_used - 1;

         break;
      }
      }
   }

   /* GL preview parameters use preview parameters as defaults unless overriden */
   if (! state->raspitex_state.gl_win_defined)
   {
      state->raspitex_state.x       = state->preview_parameters.previewWindow.x;
      state->raspitex_state.y       = state->preview_parameters.previewWindow.y;
      state->raspitex_state.width   = state->preview_parameters.previewWindow.width;
      state->raspitex_state.height  = state->preview_parameters.previewWindow.height;
   }
   /* Also pass the preview information through so GL renderer can determine
    * the real resolution of the multi-media image */
   state->raspitex_state.preview_x       = state->preview_parameters.previewWindow.x;
   state->raspitex_state.preview_y       = state->preview_parameters.previewWindow.y;
   state->raspitex_state.preview_width   = state->preview_parameters.previewWindow.width;
   state->raspitex_state.preview_height  = state->preview_parameters.previewWindow.height;
   state->raspitex_state.opacity         = state->preview_parameters.opacity;
   state->raspitex_state.verbose         = state->verbose;

   if (!valid)
   {
      fprintf(stderr, "Invalid command line option (%s)\n", argv[i-1]);
      return 1;
   }

   return 0;
}

/**
 * Display usage information for the application to stdout
 *
 * @param app_name String to display as the application name
 */
static void display_valid_parameters(char *app_name)
{
   fprintf(stdout, "Runs camera for specific time, and take JPG capture at end if requested\n\n");
   fprintf(stdout, "usage: %s [options]\n\n", app_name);

   fprintf(stdout, "Image parameter commands\n\n");

   raspicli_display_help(cmdline_commands, cmdline_commands_size);

   // Help for preview options
   raspipreview_display_help();

   // Now display any help information from the camcontrol code
   raspicamcontrol_display_help();

   // Now display GL preview help
   raspitex_display_help();

   fprintf(stdout, "\n");

   return;
}

/**
 *  buffer header callback function for encoder
 *
 *  Callback will dump buffer data to the specific file
 *
 * @param port Pointer to port from which callback originated
 * @param buffer mmal buffer header pointer
 */
static void encoder_buffer_callback(MMAL_PORT_T *port, MMAL_BUFFER_HEADER_T *buffer)
{
   int complete = 0;

   // We pass our file handle and other stuff in via the userdata field.

   PORT_USERDATA *pData = (PORT_USERDATA *)port->userdata;

   if (pData)
   {
      int bytes_written = buffer->length;

      if (buffer->length && pData->file_handle)
      {
         mmal_buffer_header_mem_lock(buffer);

         bytes_written = fwrite(buffer->data, 1, buffer->length, pData->file_handle);

         mmal_buffer_header_mem_unlock(buffer);
      }

      // We need to check we wrote what we wanted - it's possible we have run out of storage.
      if (bytes_written != buffer->length)
      {
         vcos_log_error("Unable to write buffer to file - aborting");
         complete = 1;
      }

      // Now flag if we have completed
      if (buffer->flags & (MMAL_BUFFER_HEADER_FLAG_FRAME_END | MMAL_BUFFER_HEADER_FLAG_TRANSMISSION_FAILED))
         complete = 1;
   }
   else
   {
      vcos_log_error("Received a encoder buffer callback with no state");
   }

   // release buffer back to the pool
   mmal_buffer_header_release(buffer);

   // and send one back to the port (if still open)
   if (port->is_enabled)
   {
      MMAL_STATUS_T status = MMAL_SUCCESS;
      MMAL_BUFFER_HEADER_T *new_buffer;

      new_buffer = mmal_queue_get(pData->pstate->encoder_pool->queue);

      if (new_buffer)
      {
         status = mmal_port_send_buffer(port, new_buffer);
      }
      if (!new_buffer || status != MMAL_SUCCESS)
         vcos_log_error("Unable to return a buffer to the encoder port");
   }

   if (complete)
      vcos_semaphore_post(&(pData->complete_semaphore));
}

/**
 * Create the camera component, set up its ports
 *
 * @param state Pointer to state control struct. camera_component member set to the created camera_component if successful.
 *
 * @return MMAL_SUCCESS if all OK, something else otherwise
 *
 */
static MMAL_STATUS_T create_camera_component(RASPISTILL_STATE *state)
{
   MMAL_COMPONENT_T *camera = 0;
   MMAL_ES_FORMAT_T *format;
   MMAL_PORT_T *preview_port = NULL, *video_port = NULL, *still_port = NULL;
   MMAL_STATUS_T status;

   /* Create the component */
   status = mmal_component_create(MMAL_COMPONENT_DEFAULT_CAMERA, &camera);

   if (status != MMAL_SUCCESS)
   {
      vcos_log_error("Failed to create camera component");
      goto error;
   }

   status = raspicamcontrol_set_stereo_mode(camera->output[0], &state->camera_parameters.stereo_mode);
   status += raspicamcontrol_set_stereo_mode(camera->output[1], &state->camera_parameters.stereo_mode);
   status += raspicamcontrol_set_stereo_mode(camera->output[2], &state->camera_parameters.stereo_mode);

   if (status != MMAL_SUCCESS)
   {
      vcos_log_error("Could not set stereo mode : error %d", status);
      goto error;
   }

   MMAL_PARAMETER_INT32_T camera_num =
      {{MMAL_PARAMETER_CAMERA_NUM, sizeof(camera_num)}, state->cameraNum};

   status = mmal_port_parameter_set(camera->control, &camera_num.hdr);

   if (status != MMAL_SUCCESS)
   {
      vcos_log_error("Could not select camera : error %d", status);
      goto error;
   }

   if (!camera->output_num)
   {
      status = MMAL_ENOSYS;
      vcos_log_error("Camera doesn't have output ports");
      goto error;
   }

   status = mmal_port_parameter_set_uint32(camera->control, MMAL_PARAMETER_CAMERA_CUSTOM_SENSOR_CONFIG, state->sensor_mode);

   if (status != MMAL_SUCCESS)
   {
      vcos_log_error("Could not set sensor mode : error %d", status);
      goto error;
   }

   preview_port = camera->output[MMAL_CAMERA_PREVIEW_PORT];
   video_port = camera->output[MMAL_CAMERA_VIDEO_PORT];
   still_port = camera->output[MMAL_CAMERA_CAPTURE_PORT];

   // Enable the camera, and tell it its control callback function
   status = mmal_port_enable(camera->control, default_camera_control_callback);

   if (status != MMAL_SUCCESS)
   {
      vcos_log_error("Unable to enable control port : error %d", status);
      goto error;
   }

   //  set up the camera configuration
   {
      MMAL_PARAMETER_CAMERA_CONFIG_T cam_config =
      {
         { MMAL_PARAMETER_CAMERA_CONFIG, sizeof(cam_config) },
         .max_stills_w = state->width,
         .max_stills_h = state->height,
         .stills_yuv422 = 0,
         .one_shot_stills = 1,
         .max_preview_video_w = state->preview_parameters.previewWindow.width,
         .max_preview_video_h = state->preview_parameters.previewWindow.height,
         .num_preview_video_frames = 3,
         .stills_capture_circular_buffer_height = 0,
         .fast_preview_resume = 0,
         .use_stc_timestamp = MMAL_PARAM_TIMESTAMP_MODE_RESET_STC
      };

      if (state->fullResPreview)
      {
         cam_config.max_preview_video_w = state->width;
         cam_config.max_preview_video_h = state->height;
      }

      mmal_port_parameter_set(camera->control, &cam_config.hdr);
   }

   raspicamcontrol_set_all_parameters(camera, &state->camera_parameters);

   // Now set up the port formats

   format = preview_port->format;
   format->encoding = MMAL_ENCODING_OPAQUE;
   format->encoding_variant = MMAL_ENCODING_I420;

   if(state->camera_parameters.shutter_speed > 6000000)
   {
        MMAL_PARAMETER_FPS_RANGE_T fps_range = {{MMAL_PARAMETER_FPS_RANGE, sizeof(fps_range)},
                                                     { 50, 1000 }, {166, 1000}};
        mmal_port_parameter_set(preview_port, &fps_range.hdr);
   }
   else if(state->camera_parameters.shutter_speed > 1000000)
   {
        MMAL_PARAMETER_FPS_RANGE_T fps_range = {{MMAL_PARAMETER_FPS_RANGE, sizeof(fps_range)},
                                                     { 166, 1000 }, {999, 1000}};
        mmal_port_parameter_set(preview_port, &fps_range.hdr);
   }
   if (state->fullResPreview)
   {
      // In this mode we are forcing the preview to be generated from the full capture resolution.
      // This runs at a max of 15fps with the OV5647 sensor.
      format->es->video.width = VCOS_ALIGN_UP(state->width, 32);
      format->es->video.height = VCOS_ALIGN_UP(state->height, 16);
      format->es->video.crop.x = 0;
      format->es->video.crop.y = 0;
      format->es->video.crop.width = state->width;
      format->es->video.crop.height = state->height;
      format->es->video.frame_rate.num = FULL_RES_PREVIEW_FRAME_RATE_NUM;
      format->es->video.frame_rate.den = FULL_RES_PREVIEW_FRAME_RATE_DEN;
   }
   else
   {
      // Use a full FOV 4:3 mode
      format->es->video.width = VCOS_ALIGN_UP(state->preview_parameters.previewWindow.width, 32);
      format->es->video.height = VCOS_ALIGN_UP(state->preview_parameters.previewWindow.height, 16);
      format->es->video.crop.x = 0;
      format->es->video.crop.y = 0;
      format->es->video.crop.width = state->preview_parameters.previewWindow.width;
      format->es->video.crop.height = state->preview_parameters.previewWindow.height;
      format->es->video.frame_rate.num = PREVIEW_FRAME_RATE_NUM;
      format->es->video.frame_rate.den = PREVIEW_FRAME_RATE_DEN;
   }

   status = mmal_port_format_commit(preview_port);
   if (status != MMAL_SUCCESS)
   {
      vcos_log_error("camera viewfinder format couldn't be set");
      goto error;
   }

   // Set the same format on the video  port (which we don't use here)
   mmal_format_full_copy(video_port->format, format);
   status = mmal_port_format_commit(video_port);

   if (status  != MMAL_SUCCESS)
   {
      vcos_log_error("camera video format couldn't be set");
      goto error;
   }

   // Ensure there are enough buffers to avoid dropping frames
   if (video_port->buffer_num < VIDEO_OUTPUT_BUFFERS_NUM)
      video_port->buffer_num = VIDEO_OUTPUT_BUFFERS_NUM;

   format = still_port->format;

   if(state->camera_parameters.shutter_speed > 6000000)
   {
        MMAL_PARAMETER_FPS_RANGE_T fps_range = {{MMAL_PARAMETER_FPS_RANGE, sizeof(fps_range)},
                                                     { 50, 1000 }, {166, 1000}};
        mmal_port_parameter_set(still_port, &fps_range.hdr);
   }
   else if(state->camera_parameters.shutter_speed > 1000000)
   {
        MMAL_PARAMETER_FPS_RANGE_T fps_range = {{MMAL_PARAMETER_FPS_RANGE, sizeof(fps_range)},
                                                     { 167, 1000 }, {999, 1000}};
        mmal_port_parameter_set(still_port, &fps_range.hdr);
   }
   // Set our stills format on the stills (for encoder) port
   format->encoding = MMAL_ENCODING_OPAQUE;
   format->es->video.width = VCOS_ALIGN_UP(state->width, 32);
   format->es->video.height = VCOS_ALIGN_UP(state->height, 16);
   format->es->video.crop.x = 0;
   format->es->video.crop.y = 0;
   format->es->video.crop.width = state->width;
   format->es->video.crop.height = state->height;
   format->es->video.frame_rate.num = STILLS_FRAME_RATE_NUM;
   format->es->video.frame_rate.den = STILLS_FRAME_RATE_DEN;


   status = mmal_port_format_commit(still_port);

   if (status != MMAL_SUCCESS)
   {
      vcos_log_error("camera still format couldn't be set");
      goto error;
   }

   /* Ensure there are enough buffers to avoid dropping frames */
   if (still_port->buffer_num < VIDEO_OUTPUT_BUFFERS_NUM)
      still_port->buffer_num = VIDEO_OUTPUT_BUFFERS_NUM;

   /* Enable component */
   status = mmal_component_enable(camera);

   if (status != MMAL_SUCCESS)
   {
      vcos_log_error("camera component couldn't be enabled");
      goto error;
   }

   if (state->useGL)
   {
      status = raspitex_configure_preview_port(&state->raspitex_state, preview_port);
      if (status != MMAL_SUCCESS)
      {
         fprintf(stderr, "Failed to configure preview port for GL rendering");
         goto error;
      }
   }

   state->camera_component = camera;

   if (state->verbose)
      fprintf(stderr, "Camera component done\n");

   return status;

error:

   if (camera)
      mmal_component_destroy(camera);

   return status;
}

/**
 * Destroy the camera component
 *
 * @param state Pointer to state control struct
 *
 */
static void destroy_camera_component(RASPISTILL_STATE *state)
{
   if (state->camera_component)
   {
      mmal_component_destroy(state->camera_component);
      state->camera_component = NULL;
   }
}

/**
 * Create the encoder component, set up its ports
 *
 * @param state Pointer to state control struct. encoder_component member set to the created camera_component if successful.
 *
 * @return a MMAL_STATUS, MMAL_SUCCESS if all OK, something else otherwise
 */
static MMAL_STATUS_T create_encoder_component(RASPISTILL_STATE *state)
{
   MMAL_COMPONENT_T *encoder = 0;
   MMAL_PORT_T *encoder_input = NULL, *encoder_output = NULL;
   MMAL_STATUS_T status;
   MMAL_POOL_T *pool;

   status = mmal_component_create(MMAL_COMPONENT_DEFAULT_IMAGE_ENCODER, &encoder);

   if (status != MMAL_SUCCESS)
   {
      vcos_log_error("Unable to create JPEG encoder component");
      goto error;
   }

   if (!encoder->input_num || !encoder->output_num)
   {
      status = MMAL_ENOSYS;
      vcos_log_error("JPEG encoder doesn't have input/output ports");
      goto error;
   }

   encoder_input = encoder->input[0];
   encoder_output = encoder->output[0];

   // We want same format on input and output
   mmal_format_copy(encoder_output->format, encoder_input->format);

   // Specify out output format
   encoder_output->format->encoding = state->encoding;

   encoder_output->buffer_size = encoder_output->buffer_size_recommended;

   if (encoder_output->buffer_size < encoder_output->buffer_size_min)
      encoder_output->buffer_size = encoder_output->buffer_size_min;

   encoder_output->buffer_num = encoder_output->buffer_num_recommended;

   if (encoder_output->buffer_num < encoder_output->buffer_num_min)
      encoder_output->buffer_num = encoder_output->buffer_num_min;

   // Commit the port changes to the output port
   status = mmal_port_format_commit(encoder_output);

   if (status != MMAL_SUCCESS)
   {
      vcos_log_error("Unable to set format on video encoder output port");
      goto error;
   }

   // Set the JPEG quality level
   status = mmal_port_parameter_set_uint32(encoder_output, MMAL_PARAMETER_JPEG_Q_FACTOR, state->quality);

   if (status != MMAL_SUCCESS)
   {
      vcos_log_error("Unable to set JPEG quality");
      goto error;
   }

   // Set the JPEG restart interval
   status = mmal_port_parameter_set_uint32(encoder_output, MMAL_PARAMETER_JPEG_RESTART_INTERVAL, state->restart_interval);

   if (state->restart_interval && status != MMAL_SUCCESS)
   {
      vcos_log_error("Unable to set JPEG restart interval");
      goto error;
   }

   // Set up any required thumbnail
   {
      MMAL_PARAMETER_THUMBNAIL_CONFIG_T param_thumb = {{MMAL_PARAMETER_THUMBNAIL_CONFIGURATION, sizeof(MMAL_PARAMETER_THUMBNAIL_CONFIG_T)}, 0, 0, 0, 0};

      if ( state->thumbnailConfig.enable &&
           state->thumbnailConfig.width > 0 && state->thumbnailConfig.height > 0 )
      {
         // Have a valid thumbnail defined
         param_thumb.enable = 1;
         param_thumb.width = state->thumbnailConfig.width;
         param_thumb.height = state->thumbnailConfig.height;
         param_thumb.quality = state->thumbnailConfig.quality;
      }
      status = mmal_port_parameter_set(encoder->control, &param_thumb.hdr);
   }

   //  Enable component
   status = mmal_component_enable(encoder);

   if (status  != MMAL_SUCCESS)
   {
      vcos_log_error("Unable to enable video encoder component");
      goto error;
   }

   /* Create pool of buffer headers for the output port to consume */
   pool = mmal_port_pool_create(encoder_output, encoder_output->buffer_num, encoder_output->buffer_size);

   if (!pool)
   {
      vcos_log_error("Failed to create buffer header pool for encoder output port %s", encoder_output->name);
   }

   state->encoder_pool = pool;
   state->encoder_component = encoder;

   if (state->verbose)
      fprintf(stderr, "Encoder component done\n");

   return status;

   error:

   if (encoder)
      mmal_component_destroy(encoder);

   return status;
}

/**
 * Destroy the encoder component
 *
 * @param state Pointer to state control struct
 *
 */
static void destroy_encoder_component(RASPISTILL_STATE *state)
{
   // Get rid of any port buffers first
   if (state->encoder_pool)
   {
      mmal_port_pool_destroy(state->encoder_component->output[0], state->encoder_pool);
   }

   if (state->encoder_component)
   {
      mmal_component_destroy(state->encoder_component);
      state->encoder_component = NULL;
   }
}


/**
 * Add an exif tag to the capture
 *
 * @param state Pointer to state control struct
 * @param exif_tag String containing a "key=value" pair.
 * @return  Returns a MMAL_STATUS_T giving result of operation
 */
static MMAL_STATUS_T add_exif_tag(RASPISTILL_STATE *state, const char *exif_tag)
{
   MMAL_STATUS_T status;
   MMAL_PARAMETER_EXIF_T *exif_param = (MMAL_PARAMETER_EXIF_T*)calloc(sizeof(MMAL_PARAMETER_EXIF_T) + MAX_EXIF_PAYLOAD_LENGTH, 1);

   vcos_assert(state);
   vcos_assert(state->encoder_component);

   // Check to see if the tag is present or is indeed a key=value pair.
   if (!exif_tag || strchr(exif_tag, '=') == NULL || strlen(exif_tag) > MAX_EXIF_PAYLOAD_LENGTH-1)
      return MMAL_EINVAL;

   exif_param->hdr.id = MMAL_PARAMETER_EXIF;

   strncpy((char*)exif_param->data, exif_tag, MAX_EXIF_PAYLOAD_LENGTH-1);

   exif_param->hdr.size = sizeof(MMAL_PARAMETER_EXIF_T) + strlen((char*)exif_param->data);

   status = mmal_port_parameter_set(state->encoder_component->output[0], &exif_param->hdr);

   free(exif_param);

   return status;
}

/**
 * Add a basic set of EXIF tags to the capture
 * Make, Time etc
 *
 * @param state Pointer to state control struct
 *
 */
static void add_exif_tags(RASPISTILL_STATE *state, struct gps_data_t *gpsdata)
{
   time_t rawtime;
   struct tm *timeinfo;
   char model_buf[32];
   char time_buf[32];
   char exif_buf[128];
   int i;


   snprintf(model_buf, 32, "IFD0.Model=RP_%s", state->camera_name);
   add_exif_tag(state, model_buf);
   add_exif_tag(state, "IFD0.Make=RaspberryPi");

   time(&rawtime);
   timeinfo = localtime(&rawtime);

   snprintf(time_buf, sizeof(time_buf),
            "%04d:%02d:%02d %02d:%02d:%02d",
            timeinfo->tm_year+1900,
            timeinfo->tm_mon+1,
            timeinfo->tm_mday,
            timeinfo->tm_hour,
            timeinfo->tm_min,
            timeinfo->tm_sec);

   snprintf(exif_buf, sizeof(exif_buf), "EXIF.DateTimeDigitized=%s", time_buf);
   add_exif_tag(state, exif_buf);

   snprintf(exif_buf, sizeof(exif_buf), "EXIF.DateTimeOriginal=%s", time_buf);
   add_exif_tag(state, exif_buf);

   snprintf(exif_buf, sizeof(exif_buf), "IFD0.DateTime=%s", time_buf);
   add_exif_tag(state, exif_buf);


   // Add GPS tags
   if (state->gpsdExif)
   {
      // clear all existing tags first
      add_exif_tag(state, "GPS.GPSDateStamp=");
      add_exif_tag(state, "GPS.GPSTimeStamp=");
      add_exif_tag(state, "GPS.GPSMeasureMode=");
      add_exif_tag(state, "GPS.GPSSatellites=");
      add_exif_tag(state, "GPS.GPSLatitude=");
      add_exif_tag(state, "GPS.GPSLatitudeRef=");
      add_exif_tag(state, "GPS.GPSLongitude=");
      add_exif_tag(state, "GPS.GPSLongitudeRef=");
      add_exif_tag(state, "GPS.GPSAltitude=");
      add_exif_tag(state, "GPS.GPSAltitudeRef=");
      add_exif_tag(state, "GPS.GPSSpeed=");
      add_exif_tag(state, "GPS.GPSSpeedRef=");
      add_exif_tag(state, "GPS.GPSTrack=");
      add_exif_tag(state, "GPS.GPSTrackRef=");

      pthread_mutex_lock(&gps_reader_data.gps_cache_mutex);
      if (gpsdata->online)
      {
         if (state->verbose)
            fprintf(stderr, "Adding GPS EXIF\n");
         if (gpsdata->set & TIME_SET)
         {
            rawtime = gpsdata->fix.time;
            timeinfo = localtime(&rawtime);
            strftime(time_buf, sizeof(time_buf), "%Y:%m:%d", timeinfo);
            snprintf(exif_buf, sizeof(exif_buf), "GPS.GPSDateStamp=%s", time_buf);
            add_exif_tag(state, exif_buf);
            strftime(time_buf, sizeof(time_buf), "%H/1,%M/1,%S/1", timeinfo);
            snprintf(exif_buf, sizeof(exif_buf), "GPS.GPSTimeStamp=%s", time_buf);
            add_exif_tag(state, exif_buf);
         }
         if (gpsdata->fix.mode >= MODE_2D)
         {
            snprintf(exif_buf, sizeof(exif_buf), "GPS.GPSMeasureMode=%c",
                     (gpsdata->fix.mode >= MODE_3D) ? '3' : '2');
            add_exif_tag(state, exif_buf);
            if ((gpsdata->satellites_used > 0) && (gpsdata->satellites_visible > 0))
            {
               snprintf(exif_buf, sizeof(exif_buf), "GPS.GPSSatellites=Used:%d,Visible:%d",
                        gpsdata->satellites_used, gpsdata->satellites_visible);
               add_exif_tag(state, exif_buf);
            }
            else if (gpsdata->satellites_used > 0)
            {
               snprintf(exif_buf, sizeof(exif_buf), "GPS.GPSSatellites=Used:%d",
                        gpsdata->satellites_used);
               add_exif_tag(state, exif_buf);
            }
            else if (gpsdata->satellites_visible > 0)
            {
               snprintf(exif_buf, sizeof(exif_buf), "GPS.GPSSatellites=Visible:%d",
                        gpsdata->satellites_visible);
               add_exif_tag(state, exif_buf);
            }


            if (gpsdata->set & LATLON_SET)
            {
               if (isnan(gpsdata->fix.latitude) == 0)
               {
                  if (deg_to_str(fabs(gpsdata->fix.latitude), time_buf, sizeof(time_buf)) == 0)
                  {
                     snprintf(exif_buf, sizeof(exif_buf), "GPS.GPSLatitude=%s", time_buf);
                     add_exif_tag(state, exif_buf);
                     snprintf(exif_buf, sizeof(exif_buf), "GPS.GPSLatitudeRef=%c",
                              (gpsdata->fix.latitude < 0) ? 'S' : 'N');
                     add_exif_tag(state, exif_buf);
                  }
               }
               if (isnan(gpsdata->fix.longitude) == 0)
               {
                  if (deg_to_str(fabs(gpsdata->fix.longitude), time_buf, sizeof(time_buf)) == 0)
                  {
                     snprintf(exif_buf, sizeof(exif_buf), "GPS.GPSLongitude=%s", time_buf);
                     add_exif_tag(state, exif_buf);
                     snprintf(exif_buf, sizeof(exif_buf), "GPS.GPSLongitudeRef=%c",
                              (gpsdata->fix.longitude < 0) ? 'W' : 'E');
                     add_exif_tag(state, exif_buf);
                  }
               }
            }
            if ((gpsdata->set & ALTITUDE_SET) && (gpsdata->fix.mode >= MODE_3D))
            {
               if (isnan(gpsdata->fix.altitude) == 0)
               {
                  snprintf(exif_buf, sizeof(exif_buf), "GPS.GPSAltitude=%d/10",
                           (int)(gpsdata->fix.altitude*10+0.5));
                  add_exif_tag(state, exif_buf);
                  add_exif_tag(state, "GPS.GPSAltitudeRef=0");
               }
            }
            if (gpsdata->set & SPEED_SET)
            {
               if (isnan(gpsdata->fix.speed) == 0)
               {
                  snprintf(exif_buf, sizeof(exif_buf), "GPS.GPSSpeed=%d/10",
                           (int)(gpsdata->fix.speed*MPS_TO_KPH*10+0.5));
                  add_exif_tag(state, exif_buf);
                  add_exif_tag(state, "GPS.GPSSpeedRef=K");
               }
            }
            if (gpsdata->set & TRACK_SET)
            {
               if (isnan(gpsdata->fix.track) == 0)
               {
                  snprintf(exif_buf, sizeof(exif_buf), "GPS.GPSTrack=%d/100",
                           (int)(gpsdata->fix.track*100+0.5));
                  add_exif_tag(state, exif_buf);
                  add_exif_tag(state, "GPS.GPSTrackRef=T");
               }
            }
         }
      }
      pthread_mutex_unlock(&gps_reader_data.gps_cache_mutex);
   }

   // Now send any user supplied tags

   for (i=0;i<state->numExifTags && i < MAX_USER_EXIF_TAGS;i++)
   {
      if (state->exifTags[i])
      {
         add_exif_tag(state, state->exifTags[i]);
      }
   }
}

/**
 * Stores an EXIF tag in the state, incrementing various pointers as necessary.
 * Any tags stored in this way will be added to the image file when add_exif_tags
 * is called
 *
 * Will not store if run out of storage space
 *
 * @param state Pointer to state control struct
 * @param exif_tag EXIF tag string
 *
 */
static void store_exif_tag(RASPISTILL_STATE *state, const char *exif_tag)
{
   if (state->numExifTags < MAX_USER_EXIF_TAGS)
   {
      state->exifTags[state->numExifTags] = exif_tag;
      state->numExifTags++;
   }
}

/**
 * Connect two specific ports together
 *
 * @param output_port Pointer the output port
 * @param input_port Pointer the input port
 * @param Pointer to a mmal connection pointer, reassigned if function successful
 * @return Returns a MMAL_STATUS_T giving result of operation
 *
 */
static MMAL_STATUS_T connect_ports(MMAL_PORT_T *output_port, MMAL_PORT_T *input_port, MMAL_CONNECTION_T **connection)
{
   MMAL_STATUS_T status;

   status =  mmal_connection_create(connection, output_port, input_port, MMAL_CONNECTION_FLAG_TUNNELLING | MMAL_CONNECTION_FLAG_ALLOCATION_ON_INPUT);

   if (status == MMAL_SUCCESS)
   {
      status =  mmal_connection_enable(*connection);
      if (status != MMAL_SUCCESS)
         mmal_connection_destroy(*connection);
   }

   return status;
}


/**
 * Allocates and generates a filename based on the
 * user-supplied pattern and the frame number.
 * On successful return, finalName and tempName point to malloc()ed strings
 * which must be freed externally.  (On failure, returns nulls that
 * don't need free()ing.)
 *
 * @param finalName pointer receives an
 * @param pattern sprintf pattern with %d to be replaced by frame
 * @param frame for timelapse, the frame number
 * @return Returns a MMAL_STATUS_T giving result of operation
*/

MMAL_STATUS_T create_filenames(char** finalName, char** tempName, char * pattern, int frame)
{
   *finalName = NULL;
   *tempName = NULL;
   if (0 > asprintf(finalName, pattern, frame) ||
       0 > asprintf(tempName, "%s~", *finalName))
   {
      if (*finalName != NULL)
      {
         free(*finalName);
      }
      return MMAL_ENOMEM;    // It may be some other error, but it is not worth getting it right
   }
   return MMAL_SUCCESS;
}

/**
 * Checks if specified port is valid and enabled, then disables it
 *
 * @param port  Pointer the port
 *
 */
static void check_disable_port(MMAL_PORT_T *port)
{
   if (port && port->is_enabled)
      mmal_port_disable(port);
}

/**
 * Handler for sigint signals
 *
 * @param signal_number ID of incoming signal.
 *
 */
static void signal_handler(int signal_number)
{
   if (signal_number == SIGUSR1 || signal_number == SIGUSR2)
   {
      // Handle but ignore - prevents us dropping out if started in none-signal mode
      // and someone sends us the USR1 or USR2 signal anyway
   }
   else
   {
      // Going to abort on all other signals
      vcos_log_error("Aborting program\n");
      exit(130);
   }
}


/**
 * Function to wait in various ways (depending on settings) for the next frame
 *
 * @param state Pointer to the state data
 * @param [in][out] frame The last frame number, adjusted to next frame number on output
 * @return !0 if to continue, 0 if reached end of run
 */
static int wait_for_next_frame(RASPISTILL_STATE *state, int *frame)
{
   static int64_t complete_time = -1;
   int keep_running = 1;

   int64_t current_time =  vcos_getmicrosecs64()/1000;

   if (complete_time == -1)
      complete_time =  current_time + state->timeout;

   // if we have run out of time, flag we need to exit
   // If timeout = 0 then always continue
   if (current_time >= complete_time && state->timeout != 0)
      keep_running = 0;

   switch (state->frameNextMethod)
   {
   case FRAME_NEXT_SINGLE :
      // simple timeout for a single capture
      vcos_sleep(state->timeout);
      return 0;

   case FRAME_NEXT_FOREVER :
   {
      *frame+=1;

      // Have a sleep so we don't hog the CPU.
      vcos_sleep(10000);

      // Run forever so never indicate end of loop
      return 1;
   }

   case FRAME_NEXT_TIMELAPSE :
   {
      static int64_t next_frame_ms = -1;

      // Always need to increment by at least one, may add a skip later
      *frame += 1;

      if (next_frame_ms == -1)
      {
         vcos_sleep(CAMERA_SETTLE_TIME);

         // Update our current time after the sleep
         current_time =  vcos_getmicrosecs64()/1000;

         // Set our initial 'next frame time'
         next_frame_ms = current_time + state->timelapse;
      }
      else
      {
         int64_t this_delay_ms = next_frame_ms - current_time;

         if (this_delay_ms < 0)
         {
            // We are already past the next exposure time
            if (-this_delay_ms < state->timelapse/2)
            {
               // Less than a half frame late, take a frame and hope to catch up next time
               next_frame_ms += state->timelapse;
               vcos_log_error("Frame %d is %d ms late", *frame, (int)(-this_delay_ms));
            }
            else
            {
               int nskip = 1 + (-this_delay_ms)/state->timelapse;
               vcos_log_error("Skipping frame %d to restart at frame %d", *frame, *frame+nskip);
               *frame += nskip;
               this_delay_ms += nskip * state->timelapse;
               vcos_sleep(this_delay_ms);
               next_frame_ms += (nskip + 1) * state->timelapse;
            }
         }
         else
         {
            vcos_sleep(this_delay_ms);
            next_frame_ms += state->timelapse;
         }
      }

      return keep_running;
   }

   case FRAME_NEXT_KEYPRESS :
   {
    	int ch;

    	if (state->verbose)
         fprintf(stderr, "Press Enter to capture, X then ENTER to exit\n");

    	ch = getchar();
    	*frame+=1;
    	if (ch == 'x' || ch == 'X')
    	   return 0;
    	else
    	{
 	      return keep_running;
    	}
   }

   case FRAME_NEXT_IMMEDIATELY :
   {
      // Not waiting, just go to next frame.
      // Actually, we do need a slight delay here otherwise exposure goes
      // badly wrong since we never allow it frames to work it out
      // This could probably be tuned down.
      // First frame has a much longer delay to ensure we get exposure to a steady state
      if (*frame == 0)
         vcos_sleep(CAMERA_SETTLE_TIME);
      else
         vcos_sleep(30);

      *frame+=1;

      return keep_running;
   }

   case FRAME_NEXT_GPIO :
   {
       // Intended for GPIO firing of a capture
      return 0;
   }

   case FRAME_NEXT_SIGNAL :
   {
      // Need to wait for a SIGUSR1 or SIGUSR2 signal
      sigset_t waitset;
      int sig;
      int result = 0;

      sigemptyset( &waitset );
      sigaddset( &waitset, SIGUSR1 );
      sigaddset( &waitset, SIGUSR2 );

      // We are multi threaded because we use mmal, so need to use the pthread
      // variant of procmask to block until a SIGUSR1 or SIGUSR2 signal appears
      pthread_sigmask( SIG_BLOCK, &waitset, NULL );

      if (state->verbose)
      {
         fprintf(stderr, "Waiting for SIGUSR1 to initiate capture and continue or SIGUSR2 to capture and exit\n");
      }

      result = sigwait( &waitset, &sig );

      if (result == 0)
      {
         if (sig == SIGUSR1)
         {
            if (state->verbose)
               fprintf(stderr, "Received SIGUSR1\n");
         }
         else if (sig == SIGUSR2)
         {
            if (state->verbose)
               fprintf(stderr, "Received SIGUSR2\n");
            keep_running = 0;
         }
      }
      else
      {
         if (state->verbose)
            fprintf(stderr, "Bad signal received - error %d\n", errno);
      }

      *frame+=1;

      return keep_running;
   }
   } // end of switch

   // Should have returned by now, but default to timeout
   return keep_running;
}

static void rename_file(RASPISTILL_STATE *state, FILE *output_file,
      const char *final_filename, const char *use_filename, int frame)
{
   MMAL_STATUS_T status;

   fclose(output_file);
   vcos_assert(use_filename != NULL && final_filename != NULL);
   if (0 != rename(use_filename, final_filename))
   {
      vcos_log_error("Could not rename temp file to: %s; %s",
            final_filename,strerror(errno));
   }
   if (state->linkname)
   {
      char *use_link;
      char *final_link;
      status = create_filenames(&final_link, &use_link, state->linkname, frame);

      // Create hard link if possible, symlink otherwise
      if (status != MMAL_SUCCESS
            || (0 != link(final_filename, use_link)
               &&  0 != symlink(final_filename, use_link))
            || 0 != rename(use_link, final_link))
      {
         vcos_log_error("Could not link as filename: %s; %s",
               state->linkname,strerror(errno));
      }
      if (use_link) free(use_link);
      if (final_link) free(final_link);
   }
}

void *gps_reader_process(void *gps_reader_data_ptr)
{
   GPS_READER_DATA *gps_reader = (GPS_READER_DATA *)gps_reader_data_ptr;
   while (!gps_reader->terminated)
   {
      int ret = 0;
      gps_reader->gpsd.gpsdata.set = 0;
      gps_reader->gpsd.gpsdata.fix.mode = 0;
      if ((connect_gpsd(&gps_reader->gpsd) < 0) ||
          ((ret = read_gps_data_once(&gps_reader->gpsd)) < 0))
         break;

      int gps_valid = 0;
      if ((ret > 0) && (gps_reader->gpsd.gpsdata.online))
      {
         if (gps_reader->gpsd.gpsdata.fix.mode >= MODE_2D)
         {
            // we have GPS fix, copy fresh data to cache
            gps_valid = 1;
            time(&gps_reader->last_valid_time);
            pthread_mutex_lock(&gps_reader->gps_cache_mutex);
            memcpy(&gps_reader->gpsdata_cache, &gps_reader->gpsd.gpsdata,
                   sizeof(struct gps_data_t));
            pthread_mutex_unlock(&gps_reader->gps_cache_mutex);
         }
      }
      if (!gps_valid)
      {
         time_t now;
         time(&now);
         if (now - gps_reader->last_valid_time > GPS_CACHE_EXPIRY)
         {
            // our cache is stale, clear it
            pthread_mutex_lock(&gps_reader->gps_cache_mutex);
            gps_reader->gpsdata_cache.online = gps_reader->gpsd.gpsdata.online;
            gps_reader->gpsdata_cache.set = 0;
            gps_reader->gpsdata_cache.fix.mode = 0;
            pthread_mutex_unlock(&gps_reader->gps_cache_mutex);
         }
         // we lost GPS fix, copy GPS time to cache if available
         if (gps_reader->gpsd.gpsdata.set & TIME_SET)
         {
            pthread_mutex_lock(&gps_reader->gps_cache_mutex);
            gps_reader->gpsdata_cache.set |= TIME_SET;
            gps_reader->gpsdata_cache.fix.time = gps_reader->gpsd.gpsdata.fix.time;
            pthread_mutex_unlock(&gps_reader->gps_cache_mutex);
         }
      }
   }
   return NULL;
}

/**
 * main
 */
int main(int argc, const char **argv)
{
   // Our main data storage vessel..
   RASPISTILL_STATE state = {0};
   int exit_code = EX_OK;

   MMAL_STATUS_T status = MMAL_SUCCESS;
   MMAL_PORT_T *camera_preview_port = NULL;
   MMAL_PORT_T *camera_video_port = NULL;
   MMAL_PORT_T *camera_still_port = NULL;
   MMAL_PORT_T *preview_input_port = NULL;
   MMAL_PORT_T *encoder_input_port = NULL;
   MMAL_PORT_T *encoder_output_port = NULL;

   bcm_host_init();

   // Register our application with the logging system
   vcos_log_register("RaspiStill", VCOS_LOG_CATEGORY);

   signal(SIGINT, signal_handler);

   // Disable USR1 and USR2 for the moment - may be reenabled if go in to signal capture mode
   signal(SIGUSR1, SIG_IGN);
   signal(SIGUSR2, SIG_IGN);

   default_status(&state);

   // Do we have any parameters
   if (argc == 1)
   {
      fprintf(stdout, "\n%s Camera App %s\n\n", basename(argv[0]), VERSION_STRING);

      display_valid_parameters(basename(argv[0]));
      exit(EX_USAGE);
   }

   // Parse the command line and put options in to our status structure
   if (parse_cmdline(argc, argv, &state))
   {
      exit(EX_USAGE);
   }

   if (state.timeout == -1)
	   state.timeout = 5000;

   // Setup for sensor specific parameters
   set_sensor_defaults(&state);

   if (state.verbose)
   {
      fprintf(stderr, "\n%s Camera App %s\n\n", basename(argv[0]), VERSION_STRING);

      dump_status(&state);
   }

   if (state.gpsdExif)
   {
      memset(&gps_reader_data, 0, sizeof(gps_reader_data));
      pthread_mutex_init(&gps_reader_data.gps_cache_mutex, NULL);
      gps_reader_data.pstate = &state;

      gpsd_init(&gps_reader_data.gpsd);
      if (libgps_load(&gps_reader_data.gpsd))
      {
         pthread_mutex_destroy(&gps_reader_data.gps_cache_mutex);
         exit(EX_SOFTWARE);
      }
      if (state.verbose)
         fprintf(stderr, "Connecting to gpsd @ %s:%s\n",
                 gps_reader_data.gpsd.server, gps_reader_data.gpsd.port);
      if (connect_gpsd(&gps_reader_data.gpsd))
      {
         fprintf(stderr, "no gpsd running or network error: %d, %s\n",
                 errno, gps_reader_data.gpsd.gps_errstr(errno));
         libgps_unload(&gps_reader_data.gpsd);
         pthread_mutex_destroy(&gps_reader_data.gps_cache_mutex);
         exit(EX_SOFTWARE);
      }
      if (state.verbose)
         fprintf(stderr, "Waiting for GPS time\n");
      if (wait_gps_time(&gps_reader_data.gpsd, 2))
      {
         if (state.verbose)
            fprintf(stderr, "Warning: GPS time not available\n");
      }
      if (state.verbose)
         fprintf(stderr, "Creating GPS reader thread\n");
      if (pthread_create(&gps_reader_data.gps_reader_thread, NULL,
                         gps_reader_process, &gps_reader_data))
      {
         fprintf(stderr, "Error creating GPS reader thread\n");
         exit_code = EX_SOFTWARE;
         gps_reader_data.terminated = 1;
         goto gps_error;
      }
      gps_reader_data.gps_reader_thread_ok = 1;
   }

   if (state.useGL)
      raspitex_init(&state.raspitex_state);

   // OK, we have a nice set of parameters. Now set up our components
   // We have three components. Camera, Preview and encoder.
   // Camera and encoder are different in stills/video, but preview
   // is the same so handed off to a separate module

   if ((status = create_camera_component(&state)) != MMAL_SUCCESS)
   {
      vcos_log_error("%s: Failed to create camera component", __func__);
      exit_code = EX_SOFTWARE;
   }
   else if ((!state.useGL) && (status = raspipreview_create(&state.preview_parameters)) != MMAL_SUCCESS)
   {
      vcos_log_error("%s: Failed to create preview component", __func__);
      destroy_camera_component(&state);
      exit_code = EX_SOFTWARE;
   }
   else if ((status = create_encoder_component(&state)) != MMAL_SUCCESS)
   {
      vcos_log_error("%s: Failed to create encode component", __func__);
      raspipreview_destroy(&state.preview_parameters);
      destroy_camera_component(&state);
      exit_code = EX_SOFTWARE;
   }
   else
   {
      PORT_USERDATA callback_data;

      if (state.verbose)
         fprintf(stderr, "Starting component connection stage\n");

      camera_preview_port = state.camera_component->output[MMAL_CAMERA_PREVIEW_PORT];
      camera_video_port   = state.camera_component->output[MMAL_CAMERA_VIDEO_PORT];
      camera_still_port   = state.camera_component->output[MMAL_CAMERA_CAPTURE_PORT];
      encoder_input_port  = state.encoder_component->input[0];
      encoder_output_port = state.encoder_component->output[0];

      if (! state.useGL)
      {
         if (state.verbose)
            fprintf(stderr, "Connecting camera preview port to video render.\n");

         // Note we are lucky that the preview and null sink components use the same input port
         // so we can simple do this without conditionals
         preview_input_port  = state.preview_parameters.preview_component->input[0];

         // Connect camera to preview (which might be a null_sink if no preview required)
         status = connect_ports(camera_preview_port, preview_input_port, &state.preview_connection);
      }

      if (status == MMAL_SUCCESS)
      {
         VCOS_STATUS_T vcos_status;

         if (state.verbose)
            fprintf(stderr, "Connecting camera stills port to encoder input port\n");

         // Now connect the camera to the encoder
         status = connect_ports(camera_still_port, encoder_input_port, &state.encoder_connection);

         if (status != MMAL_SUCCESS)
         {
            vcos_log_error("%s: Failed to connect camera video port to encoder input", __func__);
            goto error;
         }

         // Set up our userdata - this is passed though to the callback where we need the information.
         // Null until we open our filename
         callback_data.file_handle = NULL;
         callback_data.pstate = &state;
         vcos_status = vcos_semaphore_create(&callback_data.complete_semaphore, "RaspiStill-sem", 0);

         vcos_assert(vcos_status == VCOS_SUCCESS);

         /* If GL preview is requested then start the GL threads */
         if (state.useGL && (raspitex_start(&state.raspitex_state) != 0))
            goto error;

         if (status != MMAL_SUCCESS)
         {
            vcos_log_error("Failed to setup encoder output");
            goto error;
         }

         if (state.demoMode)
         {
            // Run for the user specific time..
            int num_iterations = state.timeout / state.demoInterval;
            int i;
            for (i=0;i<num_iterations;i++)
            {
               raspicamcontrol_cycle_test(state.camera_component);
               vcos_sleep(state.demoInterval);
            }
         }
         else
         {
            int frame, keep_looping = 1;
            FILE *output_file = NULL;
            char *use_filename = NULL;      // Temporary filename while image being written
            char *final_filename = NULL;    // Name that file gets once writing complete

            frame = state.frameStart - 1;

            while (keep_looping)
            {
            	keep_looping = wait_for_next_frame(&state, &frame);

                if (state.datetime)
                {
                   time_t rawtime;
                   struct tm *timeinfo;

                   time(&rawtime);
                   timeinfo = localtime(&rawtime);

                   frame = timeinfo->tm_mon+1;
                   frame *= 100;
                   frame += timeinfo->tm_mday;
                   frame *= 100;
                   frame += timeinfo->tm_hour;
                   frame *= 100;
                   frame += timeinfo->tm_min;
                   frame *= 100;
                   frame += timeinfo->tm_sec;
                }
                if (state.timestamp)
                {
                   frame = (int)time(NULL);
                }

               // Open the file
               if (state.filename)
               {
                  if (state.filename[0] == '-')
                  {
                     output_file = stdout;
                  }
                  else
                  {
                     vcos_assert(use_filename == NULL && final_filename == NULL);
                     status = create_filenames(&final_filename, &use_filename, state.filename, frame);
                     if (status  != MMAL_SUCCESS)
                     {
                        vcos_log_error("Unable to create filenames");
                        goto error;
                     }

                     if (state.verbose)
                        fprintf(stderr, "Opening output file %s\n", final_filename);
                        // Technically it is opening the temp~ filename which will be ranamed to the final filename

                     output_file = fopen(use_filename, "wb");

                     if (!output_file)
                     {
                        // Notify user, carry on but discarding encoded output buffers
                        vcos_log_error("%s: Error opening output file: %s\nNo output file will be generated\n", __func__, use_filename);
                     }
                  }

                  callback_data.file_handle = output_file;
               }

               // We only capture if a filename was specified and it opened
               if (state.useGL && state.glCapture && output_file)
               {
                  /* Save the next GL framebuffer as the next camera still */
                  int rc = raspitex_capture(&state.raspitex_state, output_file);
                  if (rc != 0)
                     vcos_log_error("Failed to capture GL preview");
                  rename_file(&state, output_file, final_filename, use_filename, frame);
               }
               else if (output_file)
               {
                  int num, q;

                  // Must do this before the encoder output port is enabled since
                  // once enabled no further exif data is accepted
                  if ( state.enableExifTags )
                  {
                     add_exif_tags(&state, &gps_reader_data.gpsdata_cache);
                  }
                  else
                  {
                     mmal_port_parameter_set_boolean(
                        state.encoder_component->output[0], MMAL_PARAMETER_EXIF_DISABLE, 1);
                  }

                  // Same with raw, apparently need to set it for each capture, whilst port
                  // is not enabled
                  if (state.wantRAW)
                  {
                     if (mmal_port_parameter_set_boolean(camera_still_port, MMAL_PARAMETER_ENABLE_RAW_CAPTURE, 1) != MMAL_SUCCESS)
                     {
                        vcos_log_error("RAW was requested, but failed to enable");
                     }
                  }

                  // There is a possibility that shutter needs to be set each loop.
                  if (mmal_status_to_int(mmal_port_parameter_set_uint32(state.camera_component->control, MMAL_PARAMETER_SHUTTER_SPEED, state.camera_parameters.shutter_speed)) != MMAL_SUCCESS)
                     vcos_log_error("Unable to set shutter speed");


                  // Enable the encoder output port
                  encoder_output_port->userdata = (struct MMAL_PORT_USERDATA_T *)&callback_data;

                  if (state.verbose)
                     fprintf(stderr, "Enabling encoder output port\n");

                  // Enable the encoder output port and tell it its callback function
                  status = mmal_port_enable(encoder_output_port, encoder_buffer_callback);

                  // Send all the buffers to the encoder output port
                  num = mmal_queue_length(state.encoder_pool->queue);

                  for (q=0;q<num;q++)
                  {
                     MMAL_BUFFER_HEADER_T *buffer = mmal_queue_get(state.encoder_pool->queue);

                     if (!buffer)
                        vcos_log_error("Unable to get a required buffer %d from pool queue", q);

                     if (mmal_port_send_buffer(encoder_output_port, buffer)!= MMAL_SUCCESS)
                        vcos_log_error("Unable to send a buffer to encoder output port (%d)", q);
                  }

                  if (state.burstCaptureMode)
                  {
                     mmal_port_parameter_set_boolean(state.camera_component->control,  MMAL_PARAMETER_CAMERA_BURST_CAPTURE, 1);
                  }

                  if(state.camera_parameters.enable_annotate)
                     raspicamcontrol_set_annotate(state.camera_component, state.camera_parameters.enable_annotate,
                                      state.camera_parameters.annotate_string,
                                      state.camera_parameters.annotate_text_size,
                                      state.camera_parameters.annotate_text_colour,
                                      state.camera_parameters.annotate_bg_colour,
                                      state.camera_parameters.annotate_justify,
                                      state.camera_parameters.annotate_x,
                                      state.camera_parameters.annotate_y
                                      );

                  if (state.verbose)
                     fprintf(stderr, "Starting capture %d\n", frame);

                  if (mmal_port_parameter_set_boolean(camera_still_port, MMAL_PARAMETER_CAPTURE, 1) != MMAL_SUCCESS)
                  {
                     vcos_log_error("%s: Failed to start capture", __func__);
                  }
                  else
                  {
                     // Wait for capture to complete
                     // For some reason using vcos_semaphore_wait_timeout sometimes returns immediately with bad parameter error
                     // even though it appears to be all correct, so reverting to untimed one until figure out why its erratic
                     vcos_semaphore_wait(&callback_data.complete_semaphore);
                     if (state.verbose)
                        fprintf(stderr, "Finished capture %d\n", frame);
                  }

                  // Ensure we don't die if get callback with no open file
                  callback_data.file_handle = NULL;

                  if (output_file != stdout)
                  {
                     rename_file(&state, output_file, final_filename, use_filename, frame);
                  }
                  else
                  {
                     fflush(output_file);
                  }
                  // Disable encoder output port
                  status = mmal_port_disable(encoder_output_port);
               }

               if (use_filename)
               {
                  free(use_filename);
                  use_filename = NULL;
               }
               if (final_filename)
               {
                  free(final_filename);
                  final_filename = NULL;
               }
            } // end for (frame)

            vcos_semaphore_delete(&callback_data.complete_semaphore);
         }
      }
      else
      {
         mmal_status_to_int(status);
         vcos_log_error("%s: Failed to connect camera to preview", __func__);
      }

error:

      mmal_status_to_int(status);

      if (state.verbose)
         fprintf(stderr, "Closing down\n");

      if (state.useGL)
      {
         raspitex_stop(&state.raspitex_state);
         raspitex_destroy(&state.raspitex_state);
      }

      // Disable all our ports that are not handled by connections
      check_disable_port(camera_video_port);
      check_disable_port(encoder_output_port);

      if (state.preview_connection)
         mmal_connection_destroy(state.preview_connection);

      if (state.encoder_connection)
         mmal_connection_destroy(state.encoder_connection);


      /* Disable components */
      if (state.encoder_component)
         mmal_component_disable(state.encoder_component);

      if (state.preview_parameters.preview_component)
         mmal_component_disable(state.preview_parameters.preview_component);

      if (state.camera_component)
         mmal_component_disable(state.camera_component);

      destroy_encoder_component(&state);
      raspipreview_destroy(&state.preview_parameters);
      destroy_camera_component(&state);

      if (state.verbose)
         fprintf(stderr, "Close down completed, all components disconnected, disabled and destroyed\n\n");
   }

gps_error:
   if (state.gpsdExif)
   {
      gps_reader_data.terminated = 1;
      if (gps_reader_data.gps_reader_thread_ok)
      {
         if (state.verbose)
            fprintf(stderr, "Waiting for GPS reader thread to terminate\n");
         pthread_join(gps_reader_data.gps_reader_thread, NULL);
      }
      if ((state.verbose) && (gps_reader_data.gpsd.gpsd_connected))
         fprintf(stderr, "Closing gpsd connection\n\n");
      disconnect_gpsd(&gps_reader_data.gpsd);
      libgps_unload(&gps_reader_data.gpsd);
      pthread_mutex_destroy(&gps_reader_data.gps_cache_mutex);
   }

   if (status != MMAL_SUCCESS)
      raspicamcontrol_check_configuration(128);

   return exit_code;
}

<|MERGE_RESOLUTION|>--- conflicted
+++ resolved
@@ -48,11 +48,7 @@
 
 // We use some GNU extensions (asprintf, basename)
 #ifndef _GNU_SOURCE
-<<<<<<< HEAD
-#define _GNU_SOURCE
-=======
    #define _GNU_SOURCE
->>>>>>> d582d80a
 #endif
 
 #include <stdio.h>
